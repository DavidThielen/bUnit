--- conflicted
+++ resolved
@@ -1,9 +1,4 @@
 <Project>
-<<<<<<< HEAD
-    <PropertyGroup>
-        <AspNetCoreVersion>3.1.0-preview1.19508.20</AspNetCoreVersion>
-    </PropertyGroup>
-=======
   <PropertyGroup>
     <LangVersion>8.0</LangVersion>
     <Nullable>enable</Nullable>
@@ -17,5 +12,4 @@
     </PackageReference>
   </ItemGroup>
 
->>>>>>> 71b725a0
 </Project>