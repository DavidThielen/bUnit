--- conflicted
+++ resolved
@@ -1,15 +1,10 @@
 root = true
 
 [*]
-<<<<<<< HEAD
-indent_style = space
-indent_size = 2
-=======
 tab_size = 2
 indent_style = space
 indent_size = 2
 indent_width = 2
->>>>>>> 97677b15
 charset = utf-8
 trim_trailing_whitespace = true
 insert_final_newline = false
@@ -18,14 +13,11 @@
 trim_trailing_whitespace = false
 
 [*.{cs,razor}]
-<<<<<<< HEAD
-=======
 tab_size = 2
 indent_style = space
 indent_size = 2
 indent_width = 2
 
->>>>>>> 97677b15
 dotnet_diagnostic.BL0001.severity = none
 dotnet_diagnostic.BL0002.severity = none
 dotnet_diagnostic.BL0003.severity = none
