name: verification

on:
  push:
    branches:
      - main
      - v2
    paths:
      - 'src/**'
      - 'tests/**'

  pull_request:
    types:
      - opened
      - synchronize
      - reopened

  workflow_dispatch:

concurrency:
  group: verification-${{ github.ref }}-1
  cancel-in-progress: true

env:
  VSTEST_CONNECTION_TIMEOUT: 180
  DOTNET_NOLOGO: "true"

jobs:
  verify-bunit:
    name: 👌 Verify bUnit
    strategy:
      fail-fast: false
      matrix:
        os: [ubuntu-latest, macos-latest, windows-latest]
    runs-on: ${{ matrix.os }}

    steps:
      - name: 🛒 Checkout repository
        uses: actions/checkout@v3
        with:
          fetch-depth: 0

      - name: ⚙️ Setup dotnet versions
        uses: actions/setup-dotnet@v3
        with:
          dotnet-version: |
            8.0.x

      - name: 🎨 Setup color
        if: matrix.os != 'windows-latest'
        run: |
          echo "DOTNET_SYSTEM_CONSOLE_ALLOW_ANSI_COLOR_REDIRECTION=1" >> $GITHUB_ENV
          echo "TERM=xterm" >> $GITHUB_ENV

      - name: ⚙️ Setup GIT versioning
        uses: dotnet/nbgv@v0.4.0
        with:
          setAllVars: true

      - name: 🍥 Replace tokens in files
        uses: cschleiden/replace-tokens@v1
        with:
          files: '["docs/site/*.md", "docs/**/*.md", "docs/**/*.tmpl.partial", "*.csproj", "**/*.csproj"]'

      - name: 🧪 Run unit tests
        run: |
<<<<<<< HEAD
          dotnet test -c release
          
=======
          dotnet test --filter Category!=sync -c release
      - name: 🧪 Run unit tests (sync)
        run: |
          dotnet test --filter Category!=async -c release

>>>>>>> 97677b15
      - name: 📛 Upload hang- and crash-dumps on test failure
        if: failure()
        uses: actions/upload-artifact@v3
        with:
          if-no-files-found: ignore
          name: test-dumps
          path: |
            **/*hangdump.dmp
            **/*crashdump.dmp

      - name: 🗳️ Pack library
        run: |
          dotnet pack -c release --property:PackageOutputPath=${{ github.workspace }}/packages -p:ContinuousIntegrationBuild=true
          dotnet pack src/bunit/ -c release --property:PackageOutputPath=${{ github.workspace }}/packages -p:ContinuousIntegrationBuild=true
          dotnet pack src/bunit.template/ -c release --property:PackageOutputPath=${{ github.workspace }}/packages -p:ContinuousIntegrationBuild=true

      - name: ✳ Install bUnit template
        run: |
          dotnet new --install bunit.template::${NBGV_NuGetPackageVersion} --nuget-source ${{ github.workspace }}/packages

      - name: ✔ Verify xUnit template
        run: |
          dotnet new bunit --no-restore -o ${{ github.workspace }}/TemplateTestXunit
          echo '<?xml version="1.0" encoding="utf-8"?><Project xmlns="http://schemas.microsoft.com/developer/msbuild/2003"></Project>' >> ${{ github.workspace }}/TemplateTestXunit/Directory.Build.props
          dotnet restore ${{ github.workspace }}/TemplateTestXunit --source https://api.nuget.org/v3/index.json --source ${{ github.workspace }}/packages
          dotnet test ${{ github.workspace }}/TemplateTestXunit

      - name: ✔ Verify NUnit template
        run: |
          dotnet new bunit --framework nunit --no-restore -o ${{ github.workspace }}/TemplateTestNunit
          echo '<?xml version="1.0" encoding="utf-8"?><Project xmlns="http://schemas.microsoft.com/developer/msbuild/2003"></Project>' >> ${{ github.workspace }}/TemplateTestNunit/Directory.Build.props
          dotnet restore ${{ github.workspace }}/TemplateTestNunit --source https://api.nuget.org/v3/index.json --source ${{ github.workspace }}/packages
          dotnet test ${{ github.workspace }}/TemplateTestNunit

      - name: ✔ Verify MSTest template
        run: |
          dotnet new bunit --framework mstest --no-restore -o ${{ github.workspace }}/TemplateTestMstest
          echo '<?xml version="1.0" encoding="utf-8"?><Project xmlns="http://schemas.microsoft.com/developer/msbuild/2003"></Project>' >> ${{ github.workspace }}/TemplateTestMstest/Directory.Build.props
          dotnet restore ${{ github.workspace }}/TemplateTestMstest --source https://api.nuget.org/v3/index.json --source ${{ github.workspace }}/packages
          dotnet test ${{ github.workspace }}/TemplateTestMstest

      - name: 📄 Building docs
        run: |
          dotnet tool update -g docfx --version 2.67.0
          docfx docs/site/docfx.json<|MERGE_RESOLUTION|>--- conflicted
+++ resolved
@@ -64,16 +64,8 @@
 
       - name: 🧪 Run unit tests
         run: |
-<<<<<<< HEAD
           dotnet test -c release
           
-=======
-          dotnet test --filter Category!=sync -c release
-      - name: 🧪 Run unit tests (sync)
-        run: |
-          dotnet test --filter Category!=async -c release
-
->>>>>>> 97677b15
       - name: 📛 Upload hang- and crash-dumps on test failure
         if: failure()
         uses: actions/upload-artifact@v3
