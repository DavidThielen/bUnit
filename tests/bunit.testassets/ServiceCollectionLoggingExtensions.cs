--- conflicted
+++ resolved
@@ -18,13 +18,7 @@
 				restrictedToMinimumLevel: LogEventLevel.Verbose)
 			.CreateLogger();
 
-<<<<<<< HEAD
-#pragma warning disable CA2000 // Handled by the container
-		services.AddSingleton(new LoggerFactory().AddSerilog(serilogLogger, dispose: true));
-#pragma warning restore CA2000
-=======
 		services.AddSingleton<ILoggerFactory>(_ => new LoggerFactory().AddSerilog(serilogLogger, dispose: true));
->>>>>>> 8f88303a
 		services.AddSingleton(typeof(ILogger<>), typeof(Logger<>));
 		return services;
 	}
