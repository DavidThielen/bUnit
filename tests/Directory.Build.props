--- conflicted
+++ resolved
@@ -16,13 +16,8 @@
 	<ItemGroup Condition="$(MSBuildProjectName) != 'bunit.testassets'">
 		<PackageReference Include="AutoFixture" Version="4.17.0" />
 		<PackageReference Include="AutoFixture.Xunit2" Version="4.17.0" />
-<<<<<<< HEAD
-	    <PackageReference Include="Microsoft.NET.Test.Sdk" Version="17.4.0" />
-	    <PackageReference Include="Moq" Version="4.18.3" />
-=======
     <PackageReference Include="Microsoft.NET.Test.Sdk" Version="17.4.1" />
     <PackageReference Include="Moq" Version="4.18.4" />
->>>>>>> 14930f41
 		<PackageReference Include="Shouldly" Version="4.1.0" />
 		<PackageReference Include="xunit" Version="2.4.2" />
 		<PackageReference Include="Xunit.Combinatorial" Version="1.5.25" />
