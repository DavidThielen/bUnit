﻿<Project Sdk="Microsoft.NET.Sdk.Razor">

  <PropertyGroup>
    <TargetFramework>netcoreapp3.1</TargetFramework>
<<<<<<< HEAD
    <RazorLangVersion>3.0</RazorLangVersion>
=======
>>>>>>> 71b725a0
    <IsPackable>false</IsPackable>
    <RootNamespace>Egil.RazorComponents.Testing</RootNamespace>
  </PropertyGroup>

  <ItemGroup>
    <PackageReference Include="Microsoft.NET.Test.Sdk" Version="16.4.0" />
    <PackageReference Include="Shouldly" Version="3.0.2" />
    <PackageReference Include="xunit.assert" Version="2.4.1" />
    <PackageReference Include="xunit.core" Version="2.4.1" />
    <PackageReference Include="xunit.runner.visualstudio" Version="2.4.1">
      <PrivateAssets>all</PrivateAssets>
      <IncludeAssets>runtime; build; native; contentfiles; analyzers; buildtransitive</IncludeAssets>
    </PackageReference>
  </ItemGroup>

  <ItemGroup>
    <ProjectReference Include="..\src\Egil.RazorComponents.Testing.Library.csproj" />
  </ItemGroup>

</Project><|MERGE_RESOLUTION|>--- conflicted
+++ resolved
@@ -2,10 +2,6 @@
 
   <PropertyGroup>
     <TargetFramework>netcoreapp3.1</TargetFramework>
-<<<<<<< HEAD
-    <RazorLangVersion>3.0</RazorLangVersion>
-=======
->>>>>>> 71b725a0
     <IsPackable>false</IsPackable>
     <RootNamespace>Egil.RazorComponents.Testing</RootNamespace>
   </PropertyGroup>
